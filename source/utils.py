<<<<<<< HEAD
from pyspark.sql import SparkSession
from pyspark.sql.functions import col, count, substring
import pandas as pd
import matplotlib.pyplot as plt

def create_spark_session():
    """Create spark session"""
    spark = (SparkSession.builder
                         .master('local')
                         .appName('Movie Recommendations')
                         .config('spark.executor.memory', '8g')
                         .config('spark.driver.memory', '8g')
                         .getOrCreate())
    return spark


def prepare_data(spark, sample_size):
    """
    Clean up raw data and split the data into train and split

    :param spark: SparkSession
    :param sample_size: int, number of data size to select
    :return : train, test, both of them are spark dataframes
    """
    movies = spark.read.load('data/ml-20m/movies.csv', format='csv', sep=',',
                             inferSchema='true', header='true')
    ratings = spark.read.load('data/ml-20m/ratings.csv', format='csv', sep=',',
                              inferSchema='true', header='true')

    """
    take subset of database (can't do ordering here as it is really slow over
    a distributed database)
    """
    n_ratings = ratings.limit(sample_size)

    # remove movies and users 1 rating
    user_filter = (n_ratings.groupBy('userId')
                            .agg(count('userId').alias('count'))
                            .filter(col('count') == 1)
                            .select('userId'))
    movie_filter = (n_ratings.groupBy('movieId')
                             .agg(count('movieId').alias('count'))
                             .filter(col('count') == 1)
                             .select('movieId'))
    n_ratings = n_ratings.join(user_filter, ['userId'], how='left_anti')
    n_ratings = n_ratings.join(movie_filter, ['movieId'], how='left_anti')

    # movies with valid genre
    movies_genre = movies.filter(col('genres') != '(no genres listed)')
    # remove year
    movies_genre = movies_genre.withColumn('year',
                                           substring(col('title'), -5, 4))
    genre_filter = movies_genre.select('movieId')

    # keep only movies with genre
    n_ratings = n_ratings.join(genre_filter, ['movieId'], how='left_semi')

    # test train split
    train, test = n_ratings.randomSplit([0.8, 0.2], seed=12345)

    # take union set of users, movies in both data pieces
    train = train.join(test.select('userId'), ['userId'], how='left_semi')
    train = train.join(test.select('movieId'), ['movieId'], how='left_semi')

    test = test.join(train.select('userId'), ['userId'], how='left_semi')
    test = test.join(train.select('movieId'), ['movieId'], how='left_semi')

    return train, test


def plotLines(title, x, y, gp_cols=None):
    """
    Output a line chart

    :param x: pandas Series of independant variable
    :param y: pandas Series of dependant variable
    :param gp_cols: pandas DataFrame of optional grouping category
    :return : pyplot line chart
    """
    
    fig, ax = plt.subplots(figsize=(6, 6))
    
    if gp_cols:
        df = pd.concat([x, y, gp_cols], axis=1).reset_index()
        for _, subset in df.groupby(gp_cols):
            label = str(subset[gp_cols].iloc[0].to_dict())
            (subset.plot(kind='line', x=x, y=y, label=label, ax=ax)
                   .set(xlabel=x.name, ylabel=y.name)) 
    else:
        ax.plot(x, y)
        
    ax.title(title)
    ax.legend(loc='center left', bbox_to_anchor=(1, 0.5))
    ax.show()

    
def plotDistribution(title, metric, nTile=10):
    """
    Output the distribution of the valuation metric

    :param title: chart title
    :param metric: pandas Series containing associated valuation metric per ID
    :param nTile: int, number of buckets to split data
    :return : pyplot chart of the valuation metric per nTile of data
    """

    metricTileLabel = pd.Series(pd.qcut(metric, nTile, labels=False))
    metricTileLabel.name = 'NTile'
    df = pd.concat([metricTileLabel, metric], axis=1).reset_index()
    df_grouped = df.groupby('NTile').mean().reset_index()
    plotLines(title, metricTileLabel, df_grouped.columns([1]))
=======
from pyspark.sql import SparkSession
from pyspark.sql.functions import col, count, substring
import pandas as pd


def create_spark_session():
    """Create spark session"""
    spark = (SparkSession.builder
                         .master('local')
                         .appName('Movie Recommendations')
                         .config('spark.driver.host', 'localhost')
                         .config('spark.executor.memory', '8g')
                         .config('spark.driver.memory', '8g')
                         .getOrCreate())
    return spark


def prepare_data(spark, sample_size):
    """
    Clean up raw data and split the data into train and split

    :param spark: SparkSession
    :param sample_size: int, number of data size to select
    :return : train, test, both of them are spark dataframes
    """
    movies = spark.read.load('data/ml-20m/movies.csv', format='csv', sep=',',
                             inferSchema='true', header='true')
    ratings = spark.read.load('data/ml-20m/ratings.csv', format='csv', sep=',',
                              inferSchema='true', header='true')

    """
    take subset of database (can't do ordering here as it is really slow over
    a distributed database)
    """
    n_ratings = ratings.limit(sample_size)

    # remove movies and users 1 rating
    user_filter = (n_ratings.groupBy('userId')
                            .agg(count('userId').alias('count'))
                            .filter(col('count') == 1)
                            .select('userId'))
    movie_filter = (n_ratings.groupBy('movieId')
                             .agg(count('movieId').alias('count'))
                             .filter(col('count') == 1)
                             .select('movieId'))
    n_ratings = n_ratings.join(user_filter, ['userId'], how='left_anti')
    n_ratings = n_ratings.join(movie_filter, ['movieId'], how='left_anti')

    # movies with valid genre
    movies_genre = movies.filter(col('genres') != '(no genres listed)')
    # remove year
    movies_genre = movies_genre.withColumn('year',
                                           substring(col('title'), -5, 4))
    genre_filter = movies_genre.select('movieId')

    # keep only movies with genre
    n_ratings = n_ratings.join(genre_filter, ['movieId'], how='left_semi')

    # test train split
    train, test = n_ratings.randomSplit([0.8, 0.2], seed=12345)

    # take union set of users, movies in both data pieces
    train = train.join(test.select('userId'), ['userId'], how='left_semi')
    train = train.join(test.select('movieId'), ['movieId'], how='left_semi')

    test = test.join(train.select('userId'), ['userId'], how='left_semi')
    test = test.join(train.select('movieId'), ['movieId'], how='left_semi')

    return train, test


def rmse_distribution(input_df, group_by='userId'):
    input_df['squared_error'] = input_df.apply(lambda x: (x['rating'] -
                                               x['predictedRating'])**2
                                               if x['predictedRating'] is not
                                               None else 0,
                                               axis=1)
    input_df_agg_sum = input_df.groupby(by=group_by, as_index=False).sum()
    input_df_agg_count = input_df.groupby(by=group_by, as_index=False).count()
    input_df_agg = pd.merge(input_df_agg_sum, input_df_agg_count, on=group_by)[
                   [group_by, 'squared_error_x', 'squared_error_y']]
    input_df_agg['RMSE_agg'] = input_df_agg.apply(lambda x:
                                                  (x['squared_error_x'] /
                                                   x['squared_error_y'])**0.5,
                                                  axis=1)
    return input_df_agg['RMSE_agg']


def top_k_precision_distribution(input_df, k):
    input_df['precision'] = input_df.apply(lambda x: len(list(
                            set(x['userRanking']) &
                            set(x['predictedRanking'])))/float(k), axis=1)
    return input_df['precision']
>>>>>>> 6a9f0ccd
<|MERGE_RESOLUTION|>--- conflicted
+++ resolved
@@ -1,207 +1,137 @@
-<<<<<<< HEAD
-from pyspark.sql import SparkSession
-from pyspark.sql.functions import col, count, substring
-import pandas as pd
-import matplotlib.pyplot as plt
-
-def create_spark_session():
-    """Create spark session"""
-    spark = (SparkSession.builder
-                         .master('local')
-                         .appName('Movie Recommendations')
-                         .config('spark.executor.memory', '8g')
-                         .config('spark.driver.memory', '8g')
-                         .getOrCreate())
-    return spark
-
-
-def prepare_data(spark, sample_size):
-    """
-    Clean up raw data and split the data into train and split
-
-    :param spark: SparkSession
-    :param sample_size: int, number of data size to select
-    :return : train, test, both of them are spark dataframes
-    """
-    movies = spark.read.load('data/ml-20m/movies.csv', format='csv', sep=',',
-                             inferSchema='true', header='true')
-    ratings = spark.read.load('data/ml-20m/ratings.csv', format='csv', sep=',',
-                              inferSchema='true', header='true')
-
-    """
-    take subset of database (can't do ordering here as it is really slow over
-    a distributed database)
-    """
-    n_ratings = ratings.limit(sample_size)
-
-    # remove movies and users 1 rating
-    user_filter = (n_ratings.groupBy('userId')
-                            .agg(count('userId').alias('count'))
-                            .filter(col('count') == 1)
-                            .select('userId'))
-    movie_filter = (n_ratings.groupBy('movieId')
-                             .agg(count('movieId').alias('count'))
-                             .filter(col('count') == 1)
-                             .select('movieId'))
-    n_ratings = n_ratings.join(user_filter, ['userId'], how='left_anti')
-    n_ratings = n_ratings.join(movie_filter, ['movieId'], how='left_anti')
-
-    # movies with valid genre
-    movies_genre = movies.filter(col('genres') != '(no genres listed)')
-    # remove year
-    movies_genre = movies_genre.withColumn('year',
-                                           substring(col('title'), -5, 4))
-    genre_filter = movies_genre.select('movieId')
-
-    # keep only movies with genre
-    n_ratings = n_ratings.join(genre_filter, ['movieId'], how='left_semi')
-
-    # test train split
-    train, test = n_ratings.randomSplit([0.8, 0.2], seed=12345)
-
-    # take union set of users, movies in both data pieces
-    train = train.join(test.select('userId'), ['userId'], how='left_semi')
-    train = train.join(test.select('movieId'), ['movieId'], how='left_semi')
-
-    test = test.join(train.select('userId'), ['userId'], how='left_semi')
-    test = test.join(train.select('movieId'), ['movieId'], how='left_semi')
-
-    return train, test
-
-
-def plotLines(title, x, y, gp_cols=None):
-    """
-    Output a line chart
-
-    :param x: pandas Series of independant variable
-    :param y: pandas Series of dependant variable
-    :param gp_cols: pandas DataFrame of optional grouping category
-    :return : pyplot line chart
-    """
-    
-    fig, ax = plt.subplots(figsize=(6, 6))
-    
-    if gp_cols:
-        df = pd.concat([x, y, gp_cols], axis=1).reset_index()
-        for _, subset in df.groupby(gp_cols):
-            label = str(subset[gp_cols].iloc[0].to_dict())
-            (subset.plot(kind='line', x=x, y=y, label=label, ax=ax)
-                   .set(xlabel=x.name, ylabel=y.name)) 
-    else:
-        ax.plot(x, y)
-        
-    ax.title(title)
-    ax.legend(loc='center left', bbox_to_anchor=(1, 0.5))
-    ax.show()
-
-    
-def plotDistribution(title, metric, nTile=10):
-    """
-    Output the distribution of the valuation metric
-
-    :param title: chart title
-    :param metric: pandas Series containing associated valuation metric per ID
-    :param nTile: int, number of buckets to split data
-    :return : pyplot chart of the valuation metric per nTile of data
-    """
-
-    metricTileLabel = pd.Series(pd.qcut(metric, nTile, labels=False))
-    metricTileLabel.name = 'NTile'
-    df = pd.concat([metricTileLabel, metric], axis=1).reset_index()
-    df_grouped = df.groupby('NTile').mean().reset_index()
-    plotLines(title, metricTileLabel, df_grouped.columns([1]))
-=======
-from pyspark.sql import SparkSession
-from pyspark.sql.functions import col, count, substring
-import pandas as pd
-
-
-def create_spark_session():
-    """Create spark session"""
-    spark = (SparkSession.builder
-                         .master('local')
-                         .appName('Movie Recommendations')
-                         .config('spark.driver.host', 'localhost')
-                         .config('spark.executor.memory', '8g')
-                         .config('spark.driver.memory', '8g')
-                         .getOrCreate())
-    return spark
-
-
-def prepare_data(spark, sample_size):
-    """
-    Clean up raw data and split the data into train and split
-
-    :param spark: SparkSession
-    :param sample_size: int, number of data size to select
-    :return : train, test, both of them are spark dataframes
-    """
-    movies = spark.read.load('data/ml-20m/movies.csv', format='csv', sep=',',
-                             inferSchema='true', header='true')
-    ratings = spark.read.load('data/ml-20m/ratings.csv', format='csv', sep=',',
-                              inferSchema='true', header='true')
-
-    """
-    take subset of database (can't do ordering here as it is really slow over
-    a distributed database)
-    """
-    n_ratings = ratings.limit(sample_size)
-
-    # remove movies and users 1 rating
-    user_filter = (n_ratings.groupBy('userId')
-                            .agg(count('userId').alias('count'))
-                            .filter(col('count') == 1)
-                            .select('userId'))
-    movie_filter = (n_ratings.groupBy('movieId')
-                             .agg(count('movieId').alias('count'))
-                             .filter(col('count') == 1)
-                             .select('movieId'))
-    n_ratings = n_ratings.join(user_filter, ['userId'], how='left_anti')
-    n_ratings = n_ratings.join(movie_filter, ['movieId'], how='left_anti')
-
-    # movies with valid genre
-    movies_genre = movies.filter(col('genres') != '(no genres listed)')
-    # remove year
-    movies_genre = movies_genre.withColumn('year',
-                                           substring(col('title'), -5, 4))
-    genre_filter = movies_genre.select('movieId')
-
-    # keep only movies with genre
-    n_ratings = n_ratings.join(genre_filter, ['movieId'], how='left_semi')
-
-    # test train split
-    train, test = n_ratings.randomSplit([0.8, 0.2], seed=12345)
-
-    # take union set of users, movies in both data pieces
-    train = train.join(test.select('userId'), ['userId'], how='left_semi')
-    train = train.join(test.select('movieId'), ['movieId'], how='left_semi')
-
-    test = test.join(train.select('userId'), ['userId'], how='left_semi')
-    test = test.join(train.select('movieId'), ['movieId'], how='left_semi')
-
-    return train, test
-
-
-def rmse_distribution(input_df, group_by='userId'):
-    input_df['squared_error'] = input_df.apply(lambda x: (x['rating'] -
-                                               x['predictedRating'])**2
-                                               if x['predictedRating'] is not
-                                               None else 0,
-                                               axis=1)
-    input_df_agg_sum = input_df.groupby(by=group_by, as_index=False).sum()
-    input_df_agg_count = input_df.groupby(by=group_by, as_index=False).count()
-    input_df_agg = pd.merge(input_df_agg_sum, input_df_agg_count, on=group_by)[
-                   [group_by, 'squared_error_x', 'squared_error_y']]
-    input_df_agg['RMSE_agg'] = input_df_agg.apply(lambda x:
-                                                  (x['squared_error_x'] /
-                                                   x['squared_error_y'])**0.5,
-                                                  axis=1)
-    return input_df_agg['RMSE_agg']
-
-
-def top_k_precision_distribution(input_df, k):
-    input_df['precision'] = input_df.apply(lambda x: len(list(
-                            set(x['userRanking']) &
-                            set(x['predictedRanking'])))/float(k), axis=1)
-    return input_df['precision']
->>>>>>> 6a9f0ccd
+from pyspark.sql import SparkSession
+from pyspark.sql.functions import col, count, substring
+import pandas as pd
+import matplotlib.pyplot as plt
+
+
+def create_spark_session():
+    """Create spark session"""
+    spark = (SparkSession.builder
+                         .master('local')
+                         .appName('Movie Recommendations')
+                         .config('spark.driver.host', 'localhost')
+                         .config('spark.executor.memory', '8g')
+                         .config('spark.driver.memory', '8g')
+                         .getOrCreate())
+    return spark
+
+
+def prepare_data(spark, sample_size):
+    """
+    Clean up raw data and split the data into train and split
+
+    :param spark: SparkSession
+    :param sample_size: int, number of data size to select
+    :return : train, test, both of them are spark dataframes
+    """
+    movies = spark.read.load('data/ml-20m/movies.csv', format='csv', sep=',',
+                             inferSchema='true', header='true')
+    ratings = spark.read.load('data/ml-20m/ratings.csv', format='csv', sep=',',
+                              inferSchema='true', header='true')
+
+    """
+    take subset of database (can't do ordering here as it is really slow over
+    a distributed database)
+    """
+    n_ratings = ratings.limit(sample_size)
+
+    # remove movies and users 1 rating
+    user_filter = (n_ratings.groupBy('userId')
+                            .agg(count('userId').alias('count'))
+                            .filter(col('count') == 1)
+                            .select('userId'))
+    movie_filter = (n_ratings.groupBy('movieId')
+                             .agg(count('movieId').alias('count'))
+                             .filter(col('count') == 1)
+                             .select('movieId'))
+    n_ratings = n_ratings.join(user_filter, ['userId'], how='left_anti')
+    n_ratings = n_ratings.join(movie_filter, ['movieId'], how='left_anti')
+
+    # movies with valid genre
+    movies_genre = movies.filter(col('genres') != '(no genres listed)')
+    # remove year
+    movies_genre = movies_genre.withColumn('year',
+                                           substring(col('title'), -5, 4))
+    genre_filter = movies_genre.select('movieId')
+
+    # keep only movies with genre
+    n_ratings = n_ratings.join(genre_filter, ['movieId'], how='left_semi')
+
+    # test train split
+    train, test = n_ratings.randomSplit([0.8, 0.2], seed=12345)
+
+    # take union set of users, movies in both data pieces
+    train = train.join(test.select('userId'), ['userId'], how='left_semi')
+    train = train.join(test.select('movieId'), ['movieId'], how='left_semi')
+
+    test = test.join(train.select('userId'), ['userId'], how='left_semi')
+    test = test.join(train.select('movieId'), ['movieId'], how='left_semi')
+
+    return train, test
+
+
+def rmse_distribution(input_df, group_by='userId'):
+    input_df['squared_error'] = input_df.apply(lambda x: (x['rating'] -
+                                               x['predictedRating'])**2
+                                               if x['predictedRating'] is not
+                                               None else 0,
+                                               axis=1)
+    input_df_agg_sum = input_df.groupby(by=group_by, as_index=False).sum()
+    input_df_agg_count = input_df.groupby(by=group_by, as_index=False).count()
+    input_df_agg = pd.merge(input_df_agg_sum, input_df_agg_count, on=group_by)[
+                   [group_by, 'squared_error_x', 'squared_error_y']]
+    input_df_agg['RMSE_agg'] = input_df_agg.apply(lambda x:
+                                                  (x['squared_error_x'] /
+                                                   x['squared_error_y'])**0.5,
+                                                  axis=1)
+    return input_df_agg['RMSE_agg']
+
+
+def top_k_precision_distribution(input_df, k):
+    input_df['precision'] = input_df.apply(lambda x: len(list(
+                            set(x['userRanking']) &
+                            set(x['predictedRanking'])))/float(k), axis=1)
+    return input_df['precision']
+
+
+def plot_lines(title, x, y, gp_cols=None):
+    """
+    Output a line chart
+
+    :param x: pandas Series of independant variable
+    :param y: pandas Series of dependant variable
+    :param gp_cols: pandas DataFrame of optional grouping category
+    :return : pyplot line chart
+    """
+    
+    fig, ax = plt.subplots(figsize=(6, 6))
+    
+    if gp_cols:
+        df = pd.concat([x, y, gp_cols], axis=1).reset_index()
+        for _, subset in df.groupby(gp_cols):
+            label = str(subset[gp_cols].iloc[0].to_dict())
+            (subset.plot(kind='line', x=x, y=y, label=label, ax=ax)
+                   .set(xlabel=x.name, ylabel=y.name)) 
+    else:
+        ax.plot(x, y)
+        
+    ax.title(title)
+    ax.legend(loc='center left', bbox_to_anchor=(1, 0.5))
+    ax.show()
+
+    
+def plot_distribution(title, metric, nTile=10):
+    """
+    Output the distribution of the valuation metric
+
+    :param title: chart title
+    :param metric: pandas Series containing associated valuation metric per ID
+    :param nTile: int, number of buckets to split data
+    :return : pyplot chart of the valuation metric per nTile of data
+    """
+
+    metric_tile_label = pd.Series(pd.qcut(metric, nTile, labels=False))
+    metric_tile_label.name = 'NTile'
+    df = pd.concat([metric_tile_label, metric], axis=1).reset_index()
+    df_grouped = df.groupby('NTile').mean().reset_index()
+    plot_lines(title, metric_tile_label, df_grouped.columns([1]))